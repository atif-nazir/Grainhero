--- conflicted
+++ resolved
@@ -43,12 +43,7 @@
   const [sampleData, setSampleData] = useState<TrainingRecord[]>([])
   const [generating, setGenerating] = useState(false)
   const [uploading, setUploading] = useState(false)
-<<<<<<< HEAD
   const { data: envHistory, latest } = useEnvironmentalHistory({ limit: 50 })
-=======
-  const [error, setError] = useState<string>('')
-  const [statusMessage, setStatusMessage] = useState<string>('')
->>>>>>> fbeb83ea
 
   const backendUrl = process.env.NEXT_PUBLIC_BACKEND_URL || 'http://localhost:5000'
 
