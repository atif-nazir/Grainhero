--- conflicted
+++ resolved
@@ -1,6 +1,5 @@
 'use client'
 
-<<<<<<< HEAD
 import { useEffect, useMemo, useState } from 'react';
 import { useTranslations } from 'next-intl';
 import {
@@ -782,28 +781,6 @@
       setStatistics(mockStatistics);
     } finally {
       setLoading(false);
-=======
-import React, { useCallback, useEffect, useMemo, useState } from 'react'
-import { Card, CardContent, CardDescription, CardHeader, CardTitle } from '@/components/ui/card'
-import { Button } from '@/components/ui/button'
-import { Badge } from '@/components/ui/badge'
-import { Tabs, TabsContent, TabsList, TabsTrigger } from '@/components/ui/tabs'
-import { Alert, AlertDescription } from '@/components/ui/alert'
-import { Brain, AlertTriangle, Target, Activity, Search, RefreshCw, Thermometer, Droplets } from 'lucide-react'
-import { LineChart, Line, XAxis, YAxis, CartesianGrid, Tooltip, ResponsiveContainer, PieChart, Pie, Cell } from 'recharts'
-
-interface SpoilagePrediction {
-    _id: string
-    prediction_id: string
-    batch_id: {
-        batch_id: string
-        grain_type: string
-        quantity_kg?: number
-    }
-    silo_id: {
-        name: string
-        silo_id: string
->>>>>>> fbeb83ea
     }
     prediction_type: string
     risk_score: number
