--- conflicted
+++ resolved
@@ -99,12 +99,8 @@
 
 db.once("open", () => {
   console.log("MongoDB Connection Successfull");
-<<<<<<< HEAD
   clearTimeout(mongoTimeout);
   
-=======
-
->>>>>>> fbeb83ea
   // Start environmental data collection service
   try {
     environmentalDataService.start();
@@ -112,7 +108,6 @@
   } catch (error) {
     console.error("Failed to start environmental data service:", error);
   }
-<<<<<<< HEAD
   
   // Start data aggregation service (30s raw → 5min averages)
   try {
@@ -125,18 +120,6 @@
   
   // Start the server
   startServer();
-=======
-
-  // Start limit warning scheduler
-  try {
-    const {
-      startLimitWarningScheduler,
-    } = require("./services/limitWarningService");
-    startLimitWarningScheduler();
-  } catch (error) {
-    console.error("Failed to start limit warning scheduler:", error);
-  }
->>>>>>> fbeb83ea
 });
 
 // Stripe webhook endpoint must use express.raw before express.json
@@ -170,11 +153,7 @@
 app.use("/api/data-viz", dataVisualizationRoute);
 app.use("/api/silos", silosRoute);
 app.use("/api/insurance", insuranceRoute);
-<<<<<<< HEAD
 app.use("/api/environmental", environmentalRoute);
-=======
-app.use("/api/buyers", buyersRoute);
->>>>>>> fbeb83ea
 
 // Super Admin routes
 app.use("/api/tenant-management", tenantManagementRoute);
