--- conflicted
+++ resolved
@@ -1,16 +1,8 @@
 // configs/role-permissions.js
-<<<<<<< HEAD
-// Role-to-permission gates. These are high-level permissions that map to feature keys.
-// SuperAdmin bypasses guards in middleware.
-
-const { USER_ROLES } = require("./enum");
-=======
 const { USER_ROLES } = require('./enum');
->>>>>>> 33595f01
 
 // Define permissions for each role
 const ROLE_PERMISSIONS = {
-<<<<<<< HEAD
   [USER_ROLES.ADMIN]: [
     // Tenant Management (Admin owns the tenant)
     "tenant.manage",
@@ -153,7 +145,6 @@
     "bulk_operations",
     "data_export",
     "system_overrides",
-=======
   [USER_ROLES.SUPER_ADMIN]: [
     // System Administration
     'system.manage',
@@ -273,11 +264,9 @@
     // All manager and technician permissions
     'manager.all',
     'technician.all'
->>>>>>> 33595f01
   ],
 
   [USER_ROLES.MANAGER]: [
-<<<<<<< HEAD
     "grain_intake",
     "batch_management",
     "traceability",
@@ -287,7 +276,6 @@
     "dispatch_management",
     "insurance_claims",
     "mobile_access",
-=======
     // Grain Management (Read/Update only)
     'grain.read',
     'grain.update',
@@ -333,11 +321,9 @@
     
     // All technician permissions
     'technician.all'
->>>>>>> 33595f01
   ],
 
   [USER_ROLES.TECHNICIAN]: [
-<<<<<<< HEAD
     "iot_monitoring",
     "sensor_management",
     "environmental_control",
@@ -356,7 +342,6 @@
     USER_ROLES.MANAGER,
     USER_ROLES.TECHNICIAN,
   ],
-=======
     // Grain Operations
     'grain.read',
     'grain.operate',
@@ -393,13 +378,11 @@
 // Permission inheritance system
 const PERMISSION_INHERITANCE = {
   [USER_ROLES.SUPER_ADMIN]: [USER_ROLES.ADMIN, USER_ROLES.MANAGER, USER_ROLES.TECHNICIAN],
->>>>>>> 33595f01
   [USER_ROLES.ADMIN]: [USER_ROLES.MANAGER, USER_ROLES.TECHNICIAN],
   [USER_ROLES.MANAGER]: [USER_ROLES.TECHNICIAN],
   [USER_ROLES.TECHNICIAN]: [],
 };
 
-<<<<<<< HEAD
 // Get all permissions for a role including inherited ones
 const getAllPermissions = (role) => {
   let permissions = [...(ROLE_PERMISSIONS[role] || [])];
@@ -421,7 +404,6 @@
   const allPermissions = getAllPermissions(role);
   return allPermissions.includes(permission);
 };
-=======
 // Helper function to check if a role has a specific permission
 function hasPermission(userRole, permission) {
   if (!userRole || !permission) return false;
@@ -491,7 +473,6 @@
   // Other roles can only access their own tenant
   return userTenantId && userTenantId.toString() === targetTenantId.toString();
 }
->>>>>>> 33595f01
 
 module.exports = {
   ROLE_PERMISSIONS,
