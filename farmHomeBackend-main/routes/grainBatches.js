const express = require("express");
const router = express.Router();
const GrainBatch = require("../models/GrainBatch");
const Silo = require("../models/Silo");
const { auth } = require("../middleware/auth");
const {
  requirePermission,
  requireTenantAccess,
} = require("../middleware/permission");
const { body, validationResult, param, query } = require("express-validator");
const QRCode = require("qrcode");
const PDFKit = require("pdfkit");
<<<<<<< HEAD
const multer = require('multer');
const path = require('path');
const fs = require('fs');
=======
const multer = require("multer");
const path = require("path");
const fs = require("fs");
>>>>>>> 907186ac

// Configure multer for photo uploads
const storage = multer.diskStorage({
  destination: function (req, file, cb) {
    const uploadPath = 'uploads/spoilage-events';
    if (!fs.existsSync(uploadPath)) {
      fs.mkdirSync(uploadPath, { recursive: true });
    }
    cb(null, uploadPath);
  },
  filename: function (req, file, cb) {
    const uniqueSuffix = Date.now() + '-' + Math.round(Math.random() * 1E9);
    cb(null, `spoilage-${uniqueSuffix}${path.extname(file.originalname)}`);
  }
});

const upload = multer({ 
  storage: storage,
  limits: { fileSize: 10 * 1024 * 1024 }, // 10MB limit
  fileFilter: function (req, file, cb) {
    if (file.mimetype.startsWith('image/')) {
      cb(null, true);
    } else {
      cb(new Error('Only image files are allowed'));
    }
  }
});

/**
 * @swagger
 * tags:
 *   name: Grain Batches
 *   description: Grain batch management and traceability
 */

/**
 * @swagger
 * /grain-batches/test:
 *   get:
 *     summary: Test endpoint to verify API is working
 *     tags: [Grain Batches]
 *     responses:
 *       200:
 *         description: API is working
 */
router.get("/test", (req, res) => {
  res.json({
    message: "Grain Batches API is working!",
    timestamp: new Date().toISOString(),
  });
});

/**
 * @swagger
 * /grain-batches:
 *   post:
 *     summary: Create a new grain batch
 *     tags: [Grain Batches]
 *     security:
 *       - bearerAuth: []
 *     requestBody:
 *       required: true
 *       content:
 *         application/json:
 *           schema:
 *             type: object
 *             required:
 *               - batch_id
 *               - silo_id
 *               - grain_type
 *               - quantity_kg
 *             properties:
 *               batch_id:
 *                 type: string
 *               silo_id:
 *                 type: string
 *               grain_type:
 *                 type: string
 *                 enum: [Wheat, Rice, Maize, Corn, Barley, Sorghum]
 *               quantity_kg:
 *                 type: number
 *               variety:
 *                 type: string
 *               grade:
 *                 type: string
 *               moisture_content:
 *                 type: number
 *               farmer_name:
 *                 type: string
 *               farmer_contact:
 *                 type: string
 *               harvest_date:
 *                 type: string
 *                 format: date
 *     responses:
 *       201:
 *         description: Batch created successfully
 *       400:
 *         description: Validation error
 *       403:
 *         description: Insufficient permissions
 */
router.post(
  "/",
  [
    auth,
    requirePermission("batch.create"),
    requireTenantAccess,
    [
      body("batch_id").notEmpty().withMessage("Batch ID is required"),
      body("silo_id").isMongoId().withMessage("Valid silo ID is required"),
      body("grain_type")
        .isIn(["Wheat", "Rice", "Maize", "Corn", "Barley", "Sorghum"])
        .withMessage("Invalid grain type"),
      body("quantity_kg")
        .isFloat({ min: 0.1 })
        .withMessage("Quantity must be positive"),
      body("moisture_content")
        .optional()
        .isFloat({ min: 0, max: 100 })
        .withMessage("Moisture content must be between 0-100%"),
    ],
  ],
  async (req, res) => {
    console.log("=== GRAIN BATCH CREATE REQUEST ===");
    console.log("Headers:", req.headers);
    console.log("Body:", req.body);
    console.log("User:", req.user);
    console.log("Auth token:", req.headers.authorization);

    try {
        const errors = validationResult(req);
        if (!errors.isEmpty()) {
        console.log("Validation errors:", errors.array());
            return res.status(400).json({ errors: errors.array() });
        }

        const {
            batch_id,
            silo_id,
            grain_type,
            quantity_kg,
            variety,
            grade,
            moisture_content,
            protein_content,
            farmer_name,
            farmer_contact,
            source_location,
            harvest_date,
        notes,
        } = req.body;

        // Check if silo exists and has capacity
        const silo = await Silo.findById(silo_id);
        if (!silo) {
        return res.status(404).json({ error: "Silo not found" });
        }

        if (silo.available_capacity_kg < quantity_kg) {
            return res.status(400).json({ 
          error: "Insufficient silo capacity",
                available: silo.available_capacity_kg,
          requested: quantity_kg,
            });
        }

      // Create batch
      const batch = new GrainBatch({
        batch_id,
        admin_id: req.user.admin_id,
        silo_id,
        grain_type,
        quantity_kg,
        variety,
        grade,
        moisture_content,
        protein_content,
        farmer_name,
        farmer_contact,
        source_location,
        harvest_date: harvest_date ? new Date(harvest_date) : null,
        notes,
        created_by: req.user._id,
        });

        // Generate QR code
        batch.generateQRCode();
        
        await batch.save();

        // Update silo occupancy
        await silo.addBatch(batch._id, quantity_kg);

        // Generate QR code image
        const qrCodeUrl = await QRCode.toDataURL(batch.qr_code);

        res.status(201).json({
        message: "Batch created successfully",
            batch: {
                ...batch.toObject(),
          qr_code_image: qrCodeUrl,
        },
        });
    } catch (error) {
      console.error("Create batch error:", error);
        if (error.code === 11000) {
        return res.status(400).json({ error: "Batch ID already exists" });
      }
      res.status(500).json({ error: "Internal server error" });
        }
    }
);

/**
 * @swagger
 * /grain-batches:
 *   get:
 *     summary: Get all grain batches for tenant
 *     tags: [Grain Batches]
 *     security:
 *       - bearerAuth: []
 *     parameters:
 *       - in: query
 *         name: page
 *         schema:
 *           type: integer
 *           default: 1
 *       - in: query
 *         name: limit
 *         schema:
 *           type: integer
 *           default: 10
 *       - in: query
 *         name: status
 *         schema:
 *           type: string
 *       - in: query
 *         name: grain_type
 *         schema:
 *           type: string
 *       - in: query
 *         name: silo_id
 *         schema:
 *           type: string
 *     responses:
 *       200:
 *         description: List of batches
 */
router.get(
  "/",
  [auth, requirePermission("batch.view"), requireTenantAccess],
  async (req, res) => {
    try {
      const page = parseInt(req.query.page) || 1;
      const limit = parseInt(req.query.limit) || 10;
      const skip = (page - 1) * limit;

      // Build filter
      const filter = { admin_id: req.user.admin_id };

      if (req.query.status) filter.status = req.query.status;
      if (req.query.grain_type) filter.grain_type = req.query.grain_type;
      if (req.query.silo_id) filter.silo_id = req.query.silo_id;

      // Get batches with pagination
      const [batches, total] = await Promise.all([
        GrainBatch.find(filter)
          .populate("silo_id", "name silo_id capacity_kg")
          .populate("buyer_id", "name contact_info")
          .populate("created_by", "name email")
                .sort({ created_at: -1 })
                .skip(skip)
                .limit(limit)
                .lean(),
        GrainBatch.countDocuments(filter),
        ]);

        res.json({
            batches,
            pagination: {
                current_page: page,
                total_pages: Math.ceil(total / limit),
                total_items: total,
          items_per_page: limit,
        },
        });
    } catch (error) {
      console.error("Get batches error:", error);
      res.status(500).json({ error: "Internal server error" });
    }
    }
);

/**
 * @swagger
 * /grain-batches/{id}:
 *   get:
 *     summary: Get batch by ID
 *     tags: [Grain Batches]
 *     security:
 *       - bearerAuth: []
 *     parameters:
 *       - in: path
 *         name: id
 *         required: true
 *         schema:
 *           type: string
 *     responses:
 *       200:
 *         description: Batch details
 *       404:
 *         description: Batch not found
 */
router.get(
  "/:id",
  [
    auth,
    requirePermission("batch.view"),
    requireTenantAccess,
    param("id").isMongoId().withMessage("Valid batch ID is required"),
  ],
  async (req, res) => {
    try {
        const errors = validationResult(req);
        if (!errors.isEmpty()) {
            return res.status(400).json({ errors: errors.array() });
        }

      const batch = await GrainBatch.findOne({
        _id: req.params.id,
        admin_id: req.user.admin_id,
      })
        .populate("silo_id")
        .populate("buyer_id")
        .populate("created_by", "name email")
        .populate("updated_by", "name email");

        if (!batch) {
        return res.status(404).json({ error: "Batch not found" });
        }

        // Generate QR code image if needed
        let qrCodeImage = null;
        if (batch.qr_code) {
            qrCodeImage = await QRCode.toDataURL(batch.qr_code);
        }

        res.json({
            ...batch.toObject(),
        qr_code_image: qrCodeImage,
        });
    } catch (error) {
      console.error("Get batch error:", error);
      res.status(500).json({ error: "Internal server error" });
    }
    }
);

/**
 * @swagger
 * /grain-batches/{id}:
 *   put:
 *     summary: Update batch
 *     tags: [Grain Batches]
 *     security:
 *       - bearerAuth: []
 *     parameters:
 *       - in: path
 *         name: id
 *         required: true
 *         schema:
 *           type: string
 *     responses:
 *       200:
 *         description: Batch updated
 */
router.put(
  "/:id",
  [
    auth,
    requirePermission("batch.manage"),
    requireTenantAccess,
    param("id").isMongoId().withMessage("Valid batch ID is required"),
  ],
  async (req, res) => {
    try {
        const errors = validationResult(req);
        if (!errors.isEmpty()) {
            return res.status(400).json({ errors: errors.array() });
        }

      const batch = await GrainBatch.findOne({
        _id: req.params.id,
        admin_id: req.user.admin_id,
      });

        if (!batch) {
        return res.status(404).json({ error: "Batch not found" });
        }

        // Update allowed fields
        const allowedUpdates = [
        "variety",
        "grade",
        "moisture_content",
        "protein_content",
        "farmer_name",
        "farmer_contact",
        "source_location",
        "notes",
        "tags",
        "insured",
        "insurance_policy_number",
        "insurance_value",
      ];

      allowedUpdates.forEach((field) => {
            if (req.body[field] !== undefined) {
                batch[field] = req.body[field];
            }
        });

        batch.updated_by = req.user._id;
        await batch.save();

        res.json({
        message: "Batch updated successfully",
        batch,
        });
    } catch (error) {
      console.error("Update batch error:", error);
      res.status(500).json({ error: "Internal server error" });
    }
    }
);

/**
 * @swagger
 * /grain-batches/{id}/dispatch:
 *   post:
 *     summary: Dispatch batch to buyer
 *     tags: [Grain Batches]
 *     security:
 *       - bearerAuth: []
 */
router.post(
  "/:id/dispatch",
  [
    auth,
    requirePermission("batch.dispatch"),
    requireTenantAccess,
    param("id").isMongoId().withMessage("Valid batch ID is required"),
    [
      body("buyer_id").isMongoId().withMessage("Valid buyer ID is required"),
      body("dispatch_details.vehicle_number")
        .notEmpty()
        .withMessage("Vehicle number is required"),
      body("dispatch_details.driver_name")
        .notEmpty()
        .withMessage("Driver name is required"),
    ],
  ],
  async (req, res) => {
    try {
        const errors = validationResult(req);
        if (!errors.isEmpty()) {
            return res.status(400).json({ errors: errors.array() });
        }

      const batch = await GrainBatch.findOne({
        _id: req.params.id,
        admin_id: req.user.admin_id,
      });

        if (!batch) {
        return res.status(404).json({ error: "Batch not found" });
      }

      if (batch.status !== "stored") {
        return res
          .status(400)
          .json({ error: "Only stored batches can be dispatched" });
        }

        // Dispatch batch
        await batch.dispatch(req.body.buyer_id, req.body.dispatch_details);

        // Update silo occupancy
        const silo = await Silo.findById(batch.silo_id);
        if (silo) {
            await silo.removeBatch(batch.quantity_kg);
        }

        res.json({
        message: "Batch dispatched successfully",
        batch,
      });
    } catch (error) {
      console.error("Dispatch batch error:", error);
      res.status(500).json({ error: "Internal server error" });
    }
  }
);

/**
 * @swagger
 * /grain-batches/{id}/dispatch-simple:
 *   post:
 *     summary: Dispatch batch with simple buyer details
 *     tags: [Grain Batches]
 *     security:
 *       - bearerAuth: []
 *     requestBody:
 *       required: true
 *       content:
 *         application/json:
 *           schema:
 *             type: object
 *             properties:
 *               buyer_name:
 *                 type: string
 *               buyer_contact:
 *                 type: string
 *               quantity_dispatched:
 *                 type: number
 *               dispatch_date:
 *                 type: string
 *               notes:
 *                 type: string
 */
router.post(
  "/:id/dispatch-simple",
  [
    auth,
    requirePermission("batch.dispatch"),
    requireTenantAccess,
    param("id").isMongoId().withMessage("Valid batch ID is required"),
    [
      body("buyer_name").notEmpty().withMessage("Buyer name is required"),
      body("buyer_contact").notEmpty().withMessage("Buyer contact is required"),
      body("quantity_dispatched")
        .isNumeric()
        .withMessage("Quantity must be a number"),
    ],
  ],
  async (req, res) => {
    try {
      const errors = validationResult(req);
      if (!errors.isEmpty()) {
        return res.status(400).json({ errors: errors.array() });
      }

      const batch = await GrainBatch.findOne({
        _id: req.params.id,
        admin_id: req.user.admin_id,
      });

      if (!batch) {
        return res.status(404).json({ error: "Batch not found" });
      }

      if (batch.status === "dispatched" || batch.status === "sold") {
        return res
          .status(400)
          .json({ error: "Batch is already dispatched or sold" });
      }

      // Update batch with dispatch information
      batch.status = "dispatched";
      batch.dispatch_details = {
        buyer_name: req.body.buyer_name,
        buyer_contact: req.body.buyer_contact,
        quantity: parseFloat(req.body.quantity_dispatched),
        dispatch_date: req.body.dispatch_date || new Date().toISOString(),
        notes: req.body.notes || "",
      };
      batch.actual_dispatch_date = new Date();

      await batch.save();

      // Update silo occupancy
      const silo = await Silo.findById(batch.silo_id);
      if (silo) {
        const dispatchedQuantity = parseFloat(req.body.quantity_dispatched);
        silo.current_occupancy_kg = Math.max(
          0,
          silo.current_occupancy_kg - dispatchedQuantity
        );
        await silo.save();
      }

      res.json({
        message: "Batch dispatched successfully",
        batch,
      });
    } catch (error) {
      console.error("Simple dispatch batch error:", error);
      res.status(500).json({ error: "Internal server error" });
    }
    }
);

/**
 * @swagger
 * /grain-batches/{id}/risk-assessment:
 *   put:
 *     summary: Update risk assessment for batch
 *     tags: [Grain Batches]
 *     security:
 *       - bearerAuth: []
 */
router.put(
  "/:id/risk-assessment",
  [
    auth,
    requirePermission("ai.enable"),
    requireTenantAccess,
    param("id").isMongoId().withMessage("Valid batch ID is required"),
    [
      body("risk_score")
        .isFloat({ min: 0, max: 100 })
        .withMessage("Risk score must be between 0-100"),
      body("confidence")
        .optional()
        .isFloat({ min: 0, max: 1 })
        .withMessage("Confidence must be between 0-1"),
    ],
  ],
  async (req, res) => {
    try {
        const errors = validationResult(req);
        if (!errors.isEmpty()) {
            return res.status(400).json({ errors: errors.array() });
        }

      const batch = await GrainBatch.findOne({
        _id: req.params.id,
        admin_id: req.user.admin_id,
      });

        if (!batch) {
        return res.status(404).json({ error: "Batch not found" });
        }

      await batch.updateRiskScore(
        req.body.risk_score,
        req.body.confidence || 0.8
      );

        res.json({
        message: "Risk assessment updated successfully",
            batch: {
                _id: batch._id,
                risk_score: batch.risk_score,
                spoilage_label: batch.spoilage_label,
                ai_prediction_confidence: batch.ai_prediction_confidence,
          last_risk_assessment: batch.last_risk_assessment,
        },
        });
    } catch (error) {
      console.error("Update risk assessment error:", error);
      res.status(500).json({ error: "Internal server error" });
    }
    }
);

/**
 * @swagger
 * /grain-batches/qr/{qr_code}:
 *   get:
 *     summary: Get batch by QR code
 *     tags: [Grain Batches]
 *     parameters:
 *       - in: path
 *         name: qr_code
 *         required: true
 *         schema:
 *           type: string
 *     responses:
 *       200:
 *         description: Batch details
 *       404:
 *         description: Batch not found
 */
router.get("/qr/:qr_code", async (req, res) => {
    try {
        const batch = await GrainBatch.findOne({ qr_code: req.params.qr_code })
      .populate("silo_id", "name location capacity_kg")
      .populate("buyer_id", "name contact_info")
      .select(
        "batch_id grain_type quantity_kg status intake_date dispatch_details farmer_name risk_score spoilage_label"
      );

        if (!batch) {
      return res.status(404).json({ error: "Batch not found" });
        }

        res.json({
      message: "Batch found",
      batch,
        });
    } catch (error) {
    console.error("Get batch by QR error:", error);
    res.status(500).json({ error: "Internal server error" });
    }
});

/**
 * @swagger
 * /grain-batches/stats:
 *   get:
 *     summary: Get batch statistics for tenant
 *     tags: [Grain Batches]
 *     security:
 *       - bearerAuth: []
 *     responses:
 *       200:
 *         description: Batch statistics
 */
router.get(
  "/stats",
  [auth, requirePermission("batch.view"), requireTenantAccess],
  async (req, res) => {
    try {
      const stats = await GrainBatch.aggregate([
        { $match: { admin_id: req.user.admin_id } },
        {
          $group: {
            _id: null,
            total_batches: { $sum: 1 },
            total_quantity: { $sum: "$quantity_kg" },
                    stored_batches: {
              $sum: { $cond: [{ $eq: ["$status", "stored"] }, 1, 0] },
                    },
                    dispatched_batches: {
              $sum: { $cond: [{ $eq: ["$status", "dispatched"] }, 1, 0] },
                    },
                    high_risk_batches: {
              $sum: { $cond: [{ $gte: ["$risk_score", 70] }, 1, 0] },
                    },
            avg_risk_score: { $avg: "$risk_score" },
                    avg_storage_duration: {
                        $avg: {
                            $divide: [
                  { $subtract: [new Date(), "$intake_date"] },
                  1000 * 60 * 60 * 24, // Convert to days
                ],
              },
            },
          },
        },
        ]);

      const grainTypeStats = await GrainBatch.aggregate([
        { $match: { admin_id: req.user.admin_id } },
        {
          $group: {
            _id: "$grain_type",
                    count: { $sum: 1 },
            total_quantity: { $sum: "$quantity_kg" },
            avg_risk_score: { $avg: "$risk_score" },
          },
        },
        ]);

        res.json({
            overall_stats: stats[0] || {},
        grain_type_stats: grainTypeStats,
      });
    } catch (error) {
      console.error("Get batch stats error:", error);
      res.status(500).json({ error: "Internal server error" });
    }
  }
);

/**
 * @swagger
 * /grain-batches/{id}:
 *   put:
 *     summary: Update grain batch
 *     tags: [Grain Batches]
 *     security:
 *       - bearerAuth: []
 *     parameters:
 *       - in: path
 *         name: id
 *         required: true
 *         schema:
 *           type: string
 *     requestBody:
 *       required: true
 *       content:
 *         application/json:
 *           schema:
 *             type: object
 *             properties:
 *               batch_id:
 *                 type: string
 *               grain_type:
 *                 type: string
 *               quantity_kg:
 *                 type: number
 *               silo_id:
 *                 type: string
 *               farmer_name:
 *                 type: string
 *               farmer_contact:
 *                 type: string
 *               moisture_content:
 *                 type: number
 *               variety:
 *                 type: string
 *               grade:
 *                 type: string
 *               harvest_date:
 *                 type: string
 *               notes:
 *                 type: string
 *     responses:
 *       200:
 *         description: Batch updated successfully
 *       404:
 *         description: Batch not found
 *       403:
 *         description: Insufficient permissions
 */
router.put(
  "/:id",
  [
    auth,
    requirePermission("batch.update"),
    requireTenantAccess,
    param("id").isMongoId().withMessage("Valid batch ID is required"),
    [
      body("batch_id")
        .optional()
        .isString()
        .withMessage("Batch ID must be a string"),
      body("grain_type")
        .optional()
        .isString()
        .withMessage("Grain type must be a string"),
      body("quantity_kg")
        .optional()
        .isNumeric()
        .withMessage("Quantity must be a number"),
      body("silo_id")
        .optional()
        .isMongoId()
        .withMessage("Valid silo ID is required"),
      body("farmer_name")
        .optional()
        .isString()
        .withMessage("Farmer name must be a string"),
      body("farmer_contact")
        .optional()
        .isString()
        .withMessage("Farmer contact must be a string"),
      body("moisture_content")
        .optional()
        .isNumeric()
        .withMessage("Moisture content must be a number"),
      body("variety")
        .optional()
        .isString()
        .withMessage("Variety must be a string"),
      body("grade").optional().isString().withMessage("Grade must be a string"),
      body("harvest_date")
        .optional()
        .isISO8601()
        .withMessage("Harvest date must be a valid date"),
      body("notes").optional().isString().withMessage("Notes must be a string"),
    ],
  ],
  async (req, res) => {
    try {
      const errors = validationResult(req);
      if (!errors.isEmpty()) {
        return res.status(400).json({ errors: errors.array() });
      }

      const batch = await GrainBatch.findOne({
        _id: req.params.id,
        admin_id: req.user.admin_id,
      });

      if (!batch) {
        return res.status(404).json({ error: "Batch not found" });
      }

      // Update batch fields
      const updateData = { ...req.body };
      if (updateData.harvest_date) {
        updateData.harvest_date = new Date(updateData.harvest_date);
      }
      updateData.updated_by = req.user._id;

      const updatedBatch = await GrainBatch.findByIdAndUpdate(
        req.params.id,
        updateData,
        { new: true, runValidators: true }
      )
        .populate("silo_id", "name silo_id capacity_kg")
        .populate("buyer_id", "name contact_info");

      res.json({
        message: "Batch updated successfully",
        batch: updatedBatch,
      });
    } catch (error) {
      console.error("Update batch error:", error);
      res.status(500).json({ error: "Internal server error" });
    }
  }
);

/**
 * @swagger
 * /grain-batches/{id}:
 *   delete:
 *     summary: Delete grain batch
 *     tags: [Grain Batches]
 *     security:
 *       - bearerAuth: []
 *     parameters:
 *       - in: path
 *         name: id
 *         required: true
 *         schema:
 *           type: string
 *     responses:
 *       200:
 *         description: Batch deleted successfully
 *       404:
 *         description: Batch not found
 *       403:
 *         description: Insufficient permissions
 */
router.delete(
  "/:id",
  [
    auth,
    requirePermission("batch.delete"),
    requireTenantAccess,
    param("id").isMongoId().withMessage("Valid batch ID is required"),
  ],
  async (req, res) => {
    try {
      const batch = await GrainBatch.findOne({
        _id: req.params.id,
        admin_id: req.user.admin_id,
      });

      if (!batch) {
        return res.status(404).json({ error: "Batch not found" });
      }

      // Update silo occupancy before deleting
      const silo = await Silo.findById(batch.silo_id);
      if (silo) {
        await silo.removeBatch(batch.quantity_kg);
      }

      await GrainBatch.findByIdAndDelete(req.params.id);

      res.json({
        message: "Batch deleted successfully",
      });
    } catch (error) {
      console.error("Delete batch error:", error);
      res.status(500).json({ error: "Internal server error" });
    }
  }
);

// ============= INSURANCE & LOSS CLAIM SUPPORT =============

/**
 * @swagger
 * /grain-batches/{id}/spoilage-event:
 *   post:
 *     summary: Log a spoilage event for insurance claim
 *     tags: [Grain Batches]
 *     security:
 *       - bearerAuth: []
 */
router.post('/:id/spoilage-event', [
    auth,
    requirePermission('insurance.create'),
    requireTenantAccess,
    upload.array('photos', 10), // Allow up to 10 photos
    param('id').isMongoId().withMessage('Valid batch ID is required'),
    [
        body('event_type').isIn(['mold', 'insect', 'moisture', 'contamination', 'other']).withMessage('Invalid event type'),
        body('severity').isIn(['minor', 'moderate', 'severe', 'total_loss']).withMessage('Invalid severity level'),
        body('description').notEmpty().withMessage('Event description is required'),
        body('estimated_loss_kg').isFloat({ min: 0 }).withMessage('Estimated loss must be positive'),
        body('estimated_value_loss').optional().isFloat({ min: 0 }).withMessage('Estimated value loss must be positive')
    ]
], async (req, res) => {
    try {
        const errors = validationResult(req);
        if (!errors.isEmpty()) {
            return res.status(400).json({ errors: errors.array() });
        }

        const batch = await GrainBatch.findOne({
            _id: req.params.id,
            tenant_id: req.user.tenant_id
        });

        if (!batch) {
            return res.status(404).json({ error: 'Batch not found' });
        }

        // Create spoilage event object
        const spoilageEvent = {
            event_id: `SPEV-${Date.now()}`,
            event_type: req.body.event_type,
            severity: req.body.severity,
            description: req.body.description,
            estimated_loss_kg: req.body.estimated_loss_kg,
            estimated_value_loss: req.body.estimated_value_loss,
            detected_date: new Date(),
            reported_by: req.user._id,
            photos: req.files ? req.files.map(file => ({
                filename: file.filename,
                original_name: file.originalname,
                path: file.path,
                size: file.size,
                upload_date: new Date()
            })) : [],
            environmental_conditions: {
                temperature: req.body.temperature,
                humidity: req.body.humidity,
                moisture_content: batch.moisture_content
            }
        };

        // Add to batch's spoilage events array (we need to add this field to the model)
        if (!batch.spoilage_events) batch.spoilage_events = [];
        batch.spoilage_events.push(spoilageEvent);

        // Update batch status if severe damage
        if (req.body.severity === 'total_loss') {
            batch.status = 'damaged';
        }

        await batch.save();

        res.status(201).json({
            message: 'Spoilage event logged successfully',
            event_id: spoilageEvent.event_id,
            batch_id: batch.batch_id,
            photos_uploaded: spoilageEvent.photos.length
        });

    } catch (error) {
        console.error('Log spoilage event error:', error);
        res.status(500).json({ error: 'Internal server error' });
    }
});

/**
 * @swagger
 * /grain-batches/{id}/insurance-report:
 *   get:
 *     summary: Generate insurance report PDF for batch
 *     tags: [Grain Batches]
 *     security:
 *       - bearerAuth: []
 */
router.get('/:id/insurance-report', [
    auth,
    requirePermission('insurance.view'),
    requireTenantAccess,
    param('id').isMongoId().withMessage('Valid batch ID is required')
], async (req, res) => {
    try {
        const batch = await GrainBatch.findOne({
            _id: req.params.id,
            tenant_id: req.user.tenant_id
        }).populate('silo_id').populate('created_by', 'name email');

        if (!batch) {
            return res.status(404).json({ error: 'Batch not found' });
        }

        // Create PDF document
        const doc = new PDFKit();
        const filename = `insurance-report-${batch.batch_id}-${Date.now()}.pdf`;
        
        res.setHeader('Content-Type', 'application/pdf');
        res.setHeader('Content-Disposition', `attachment; filename="${filename}"`);
        
        doc.pipe(res);

        // PDF Header
        doc.fontSize(20).text('GrainHero Insurance Report', { align: 'center' });
        doc.moveDown();
        doc.fontSize(12).text(`Report Generated: ${new Date().toLocaleDateString()}`, { align: 'right' });
        doc.moveDown(2);

        // Batch Information
        doc.fontSize(16).text('Batch Information', { underline: true });
        doc.fontSize(12);
        doc.text(`Batch ID: ${batch.batch_id}`);
        doc.text(`Grain Type: ${batch.grain_type}`);
        doc.text(`Quantity: ${batch.quantity_kg} kg`);
        doc.text(`Intake Date: ${batch.intake_date?.toLocaleDateString()}`);
        doc.text(`Storage Location: ${batch.silo_id?.name || 'N/A'}`);
        doc.text(`Insurance Policy: ${batch.insurance_policy_number || 'N/A'}`);
        doc.text(`Insured Value: ₨${batch.insurance_value || 'N/A'}`);
        doc.moveDown();

        // Risk Assessment
        doc.fontSize(16).text('Risk Assessment', { underline: true });
        doc.fontSize(12);
        doc.text(`Current Risk Score: ${batch.risk_score || 'N/A'}%`);
        doc.text(`Spoilage Label: ${batch.spoilage_label || 'N/A'}`);
        doc.text(`Last Assessment: ${batch.last_risk_assessment?.toLocaleDateString() || 'N/A'}`);
        doc.moveDown();

        // Spoilage Events
        if (batch.spoilage_events && batch.spoilage_events.length > 0) {
            doc.fontSize(16).text('Spoilage Events', { underline: true });
            doc.fontSize(12);
            
            batch.spoilage_events.forEach((event, index) => {
                doc.text(`Event ${index + 1}:`);
                doc.text(`  Type: ${event.event_type}`);
                doc.text(`  Severity: ${event.severity}`);
                doc.text(`  Date: ${event.detected_date?.toLocaleDateString()}`);
                doc.text(`  Estimated Loss: ${event.estimated_loss_kg} kg`);
                doc.text(`  Value Loss: ₨${event.estimated_value_loss || 'N/A'}`);
                doc.text(`  Description: ${event.description}`);
                doc.text(`  Photos: ${event.photos?.length || 0} attached`);
                doc.moveDown();
            });
        }

        // Footer
        doc.fontSize(10);
        doc.text('This report is generated by GrainHero AI-Powered Storage Management System', { align: 'center' });
        doc.text('Contact: support@grainhero.com', { align: 'center' });
        
        doc.end();

    } catch (error) {
        console.error('Generate insurance report error:', error);
        res.status(500).json({ error: 'Internal server error' });
    }
});

/**
 * @swagger
 * /grain-batches/{id}/export-insurance:
 *   get:
 *     summary: Export batch data in insurance company format
 *     tags: [Grain Batches]
 *     security:
 *       - bearerAuth: []
 */
router.get('/:id/export-insurance', [
    auth,
    requirePermission('insurance.manage'),
    requireTenantAccess,
    param('id').isMongoId().withMessage('Valid batch ID is required')
], async (req, res) => {
    try {
        const { format } = req.query; // efu, adamjee, ztbl
        const batch = await GrainBatch.findOne({
            _id: req.params.id,
            tenant_id: req.user.tenant_id
        }).populate('silo_id').populate('created_by', 'name email');

        if (!batch) {
            return res.status(404).json({ error: 'Batch not found' });
        }

        let exportData = {};

        // Format data according to insurance company requirements
        switch (format) {
            case 'efu':
                exportData = {
                    policy_number: batch.insurance_policy_number,
                    commodity_type: batch.grain_type,
                    quantity_metric_tons: (batch.quantity_kg / 1000).toFixed(2),
                    storage_location: batch.silo_id?.name,
                    intake_date: batch.intake_date?.toISOString().split('T')[0],
                    risk_assessment: batch.risk_score,
                    claim_events: batch.spoilage_events?.map(event => ({
                        event_type: event.event_type,
                        severity: event.severity,
                        loss_quantity: event.estimated_loss_kg,
                        loss_value: event.estimated_value_loss,
                        event_date: event.detected_date?.toISOString().split('T')[0]
                    })) || []
                };
                break;
                
            case 'adamjee':
                exportData = {
                    InsurancePolicy: batch.insurance_policy_number,
                    CommodityName: batch.grain_type,
                    StoredQuantityKG: batch.quantity_kg,
                    StorageLocation: batch.silo_id?.name,
                    StorageDate: batch.intake_date?.toISOString(),
                    RiskScore: batch.risk_score,
                    SpoilageLabel: batch.spoilage_label,
                    Events: batch.spoilage_events || []
                };
                break;
                
            case 'ztbl':
                exportData = {
                    batch_reference: batch.batch_id,
                    grain_commodity: batch.grain_type,
                    weight_kg: batch.quantity_kg,
                    storage_facility: batch.silo_id?.name,
                    deposit_date: batch.intake_date,
                    current_condition: batch.spoilage_label,
                    ai_risk_assessment: batch.risk_score,
                    damage_reports: batch.spoilage_events?.map(event => ({
                        damage_type: event.event_type,
                        severity_level: event.severity,
                        quantity_affected: event.estimated_loss_kg,
                        estimated_loss: event.estimated_value_loss,
                        inspection_date: event.detected_date
                    })) || []
                };
                break;
                
            default:
                exportData = {
                    batch_id: batch.batch_id,
                    grain_type: batch.grain_type,
                    quantity_kg: batch.quantity_kg,
                    risk_score: batch.risk_score,
                    spoilage_events: batch.spoilage_events || []
                };
        }

        res.json({
            format: format || 'standard',
            export_date: new Date().toISOString(),
            data: exportData
        });

    } catch (error) {
        console.error('Export insurance data error:', error);
        res.status(500).json({ error: 'Internal server error' });
    }
});

module.exports = router;<|MERGE_RESOLUTION|>--- conflicted
+++ resolved
@@ -10,15 +10,9 @@
 const { body, validationResult, param, query } = require("express-validator");
 const QRCode = require("qrcode");
 const PDFKit = require("pdfkit");
-<<<<<<< HEAD
-const multer = require('multer');
-const path = require('path');
-const fs = require('fs');
-=======
 const multer = require("multer");
 const path = require("path");
 const fs = require("fs");
->>>>>>> 907186ac
 
 // Configure multer for photo uploads
 const storage = multer.diskStorage({
