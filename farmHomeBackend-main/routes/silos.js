--- conflicted
+++ resolved
@@ -82,13 +82,8 @@
       const limit = parseInt(req.query.limit) || 20;
       const skip = (page - 1) * limit;
 
-<<<<<<< HEAD
-      const [silos, total] = await Promise.all([
-        Silo.find(filter)
-=======
     const [silos, total] = await Promise.all([
       Silo.find(filter)
->>>>>>> 907186ac
           .populate({ path: "current_batch_id", select: "batch_id grain_type" })
           .sort({ created_at: -1 })
           .skip(skip)
