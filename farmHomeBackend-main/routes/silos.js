--- conflicted
+++ resolved
@@ -71,14 +71,8 @@
       console.log("Silos GET request - User:", req.user);
       console.log("Silos GET request - Tenant ID:", req.user?.tenant_id);
 
-<<<<<<< HEAD
-    const page = parseInt(req.query.page) || 1;
-    const limit = parseInt(req.query.limit) || 20;
-    const skip = (page - 1) * limit;
-=======
       const filter = { admin_id: req.user.admin_id };
       if (req.query.status) filter.status = req.query.status;
->>>>>>> 33222e69
 
     const filter = { tenant_id: req.user.tenant_id };
     if (req.query.status) filter.status = req.query.status;
@@ -143,15 +137,9 @@
   "/stats",
   [auth, requirePermission("batch.view"), requireTenantAccess],
   async (req, res) => {
-<<<<<<< HEAD
-  try {
-    const silos = await Silo.find({ tenant_id: req.user.tenant_id }).lean();
-    const total = silos.length;
-=======
     try {
       const silos = await Silo.find({ admin_id: req.user.admin_id }).lean();
       const total = silos.length;
->>>>>>> 33222e69
       const totalCapacity = silos.reduce(
         (sum, s) => sum + (s.capacity_kg || 0),
         0
